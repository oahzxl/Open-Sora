--- conflicted
+++ resolved
@@ -67,16 +67,11 @@
 * ✅ We investigate different architectures including DiT, Latte, and our proposed STDiT. Our **STDiT** achieves a better
   trade-off between quality and speed. See our **[report](docs/report_v1.md)** for more discussions.
 * ✅ Support clip and T5 text conditioning.
-<<<<<<< HEAD
 * ✅ By viewing images as one-frame videos, our project supports training DiT on both images and videos (e.g., ImageNet &
   UCF101). See [commands.md](docs/commands.md) for more instructions.
 * ✅ Support inference with official weights
   from [DiT](https://github.com/facebookresearch/DiT), [Latte](https://github.com/Vchitect/Latte),
   and [PixArt](https://pixart-alpha.github.io/).
-=======
-* ✅ By viewing images as one-frame videos, our project supports training DiT on both images and videos (e.g., ImageNet & UCF101). See [command.md](docs/commands.md) for more instructions.
-* ✅ Support inference with official weights from [DiT](https://github.com/facebookresearch/DiT), [Latte](https://github.com/Vchitect/Latte), and [PixArt](https://pixart-alpha.github.io/).
->>>>>>> 06507f74
 
 <details>
 <summary>View more</summary>
@@ -164,13 +159,6 @@
 
 ## Inference
 
-<<<<<<< HEAD
-To run inference with our provided weights, first download [T5](https://huggingface.co/DeepFloyd/t5-v1_1-xxl/tree/main)
-weights into `pretrained_models/t5_ckpts/t5-v1_1-xxl`. Then download the model weights
-from [huggingface](https://huggingface.co/hpcai-tech/Open-Sora/tree/main). Run the following commands to generate
-samples. To change sampling prompts, modify the txt file passed to `--prompt-path`.
-See [here](docs/structure.md#inference-config-demos) to customize the configuration.
-=======
 We have provided a Gradio application in this repository, you can use the following the command to start an interactive web application to experience video generation with Open-Sora.
 
 ```bash
@@ -180,7 +168,6 @@
 This will launch a Gradio application on your localhost.
 
 Besides, we have also provided an offline inference script. To run inference with our provided weights, first download [T5](https://huggingface.co/DeepFloyd/t5-v1_1-xxl/tree/main) weights into `pretrained_models/t5_ckpts/t5-v1_1-xxl`. Then download the model weights from [huggingface](https://huggingface.co/hpcai-tech/Open-Sora/tree/main). Run the following commands to generate samples. To change sampling prompts, modify the txt file passed to `--prompt-path`. See [here](docs/structure.md#inference-config-demos) to customize the configuration.
->>>>>>> 06507f74
 
 ```bash
 # Sample 16x256x256 (5s/sample, 100 time steps, 22 GB memory)
